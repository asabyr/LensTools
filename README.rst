--- conflicted
+++ resolved
@@ -19,20 +19,6 @@
 
 ::
    
-<<<<<<< HEAD
-  @ARTICLE{LensTools,
-  author = {{Petri}, A.},
-  title = "{Mocking the Weak Lensing universe: the LensTools python computing package}",
-  journal = {ArXiv e-prints},
-  archivePrefix = "arXiv",
-  eprint = {1606.01903},
-  keywords = {Astrophysics - Cosmology and Nongalactic Astrophysics},
-  year = 2016,
-  month = jun,
-  adsurl = {http://adsabs.harvard.edu/abs/2016arXiv160601903P},
-  adsnote = {Provided by the SAO/NASA Astrophysics Data System}
-  }
-=======
    @ARTICLE{2016A&C....17...73P,
         author = {{Petri}, A.},
         title = "{Mocking the weak lensing universe: The LensTools Python computing package}",
@@ -47,5 +33,4 @@
         doi = {10.1016/j.ascom.2016.06.001},
         adsurl = {http://adsabs.harvard.edu/abs/2016A%26C....17...73P},
         adsnote = {Provided by the SAO/NASA Astrophysics Data System}
-}
->>>>>>> 78cd817c
+}